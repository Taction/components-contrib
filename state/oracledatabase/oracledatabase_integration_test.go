/*
Copyright 2021 The Dapr Authors
Licensed under the Apache License, Version 2.0 (the "License");
you may not use this file except in compliance with the License.
You may obtain a copy of the License at

	http://www.apache.org/licenses/LICENSE-2.0

Unless required by applicable law or agreed to in writing, software
distributed under the License is distributed on an "AS IS" BASIS,
WITHOUT WARRANTIES OR CONDITIONS OF ANY KIND, either express or implied.
See the License for the specific language governing permissions and
limitations under the License.
*/
package oracledatabase

import (
	"context"
	"database/sql"
	"encoding/json"
	"fmt"
	"net/url"
	"os"
	"testing"
	"time"

	"github.com/google/uuid"
	"github.com/stretchr/testify/assert"
	"github.com/stretchr/testify/require"

	"github.com/dapr/components-contrib/metadata"
	"github.com/dapr/components-contrib/state"
	"github.com/dapr/kit/logger"
)

const (
	connectionStringEnvKey     = "DAPR_TEST_ORACLE_DATABASE_CONNECTSTRING" // Environment variable containing the connection string.
	oracleWalletLocationEnvKey = "DAPR_TEST_ORACLE_WALLET_LOCATION"        // Environment variable containing the directory that contains the Oracle Wallet contents.
)

type fakeItem struct {
	Color string `json:"color"`
}

func TestOracleDatabaseIntegration(t *testing.T) {
	connectionString := getConnectionString()
	if connectionString == "" {
		// first run export DAPR_TEST_ORACLE_DATABASE_CONNECTSTRING="oracle://demo:demo@localhost:1521/xe".

		// for autonomous first run: export DAPR_TEST_ORACLE_DATABASE_CONNECTSTRING="oracle://demo:Modem123mode@adb.us-ashburn-1.oraclecloud.com:1522/k8j2fvxbaujdcfy_daprdb_low.adb.oraclecloud.com".
		// then also run: export DAPR_TEST_ORACLE_WALLET_LOCATION="/home/lucas/dapr-work/components-contrib/state/oracledatabase/Wallet_daprDB/".

		t.Skipf("Oracle Database state integration tests skipped. To enable define the connection string using environment variable '%s' (example 'export %s=\"oracle://username:password@host:port/servicename\")", connectionStringEnvKey, connectionStringEnvKey)
	}

	t.Run("Test init configurations", func(t *testing.T) {
		testInitConfiguration(t)
	})
	oracleWalletLocation := getWalletLocation()

	metadata := state.Metadata{
		Base: metadata.Base{Properties: map[string]string{connectionStringKey: connectionString, oracleWalletLocationKey: oracleWalletLocation}},
	}

	ods := NewOracleDatabaseStateStore(logger.NewLogger("test")).(*OracleDatabase)
	t.Cleanup(func() {
		defer ods.Close()
	})

	if initerror := ods.Init(context.Background(), metadata); initerror != nil {
		t.Fatal(initerror)
	}

	t.Run("Create table succeeds", func(t *testing.T) {
		testCreateTable(t, ods.dbaccess.(*oracleDatabaseAccess))
	})

	t.Run("Get Set Delete one item", func(t *testing.T) {
		t.Parallel()
		setGetUpdateDeleteOneItem(t, ods)
	})

	t.Run("Get item that does not exist", func(t *testing.T) {
		t.Parallel()
		getItemThatDoesNotExist(t, ods)
	})

	t.Run("Get item with no key fails", func(t *testing.T) {
		t.Parallel()
		getItemWithNoKey(t, ods)
	})

	t.Run("Set item with invalid (non numeric) TTL", func(t *testing.T) {
		t.Parallel()
		testSetItemWithInvalidTTL(t, ods)
	})
	t.Run("Set item with negative TTL", func(t *testing.T) {
		t.Parallel()
		testSetItemWithNegativeTTL(t, ods)
	})
	t.Run("Set with TTL updates the expiration field", func(t *testing.T) {
		setTTLUpdatesExpiry(t, ods)
	})
	t.Run("Set with TTL followed by set without TTL resets the expiration field", func(t *testing.T) {
		setNoTTLUpdatesExpiry(t, ods)
	})
	t.Run("Expired item cannot be read", func(t *testing.T) {
		t.Parallel()
		expiredStateCannotBeRead(t, ods)
	})
	t.Run("Unexpired item be read", func(t *testing.T) {
		t.Parallel()
		unexpiredStateCanBeRead(t, ods)
	})
	t.Run("Set updates the updatedate field", func(t *testing.T) {
		setUpdatesTheUpdatedateField(t, ods)
	})

	t.Run("Set item with no key fails", func(t *testing.T) {
		t.Parallel()
		setItemWithNoKey(t, ods)
	})

	t.Run("Bulk set and bulk delete", func(t *testing.T) {
		//	t.Parallel()
		testBulkSetAndBulkDelete(t, ods)
	})

	t.Run("Update and delete with etag succeeds", func(t *testing.T) {
		//	t.Parallel()
		updateAndDeleteWithEtagSucceeds(t, ods)
	})

	t.Run("Update with old etag fails", func(t *testing.T) {
		//	t.Parallel()
		updateWithOldEtagFails(t, ods)
	})

	t.Run("Insert with etag fails", func(t *testing.T) {
		t.Parallel()
		newItemWithEtagFails(t, ods)
	})

	t.Run("Delete with invalid etag fails when first write is enforced", func(t *testing.T) {
		t.Parallel()
		deleteWithInvalidEtagFails(t, ods)
	})
	t.Run("Update and Delete with invalid etag and no first write policy enforced succeeds", func(t *testing.T) {
		t.Parallel()
		updateAndDeleteWithWrongEtagAndNoFirstWriteSucceeds(t, ods)
	})

	t.Run("Delete item with no key fails", func(t *testing.T) {
		t.Parallel()
		deleteWithNoKeyFails(t, ods)
	})

	t.Run("Delete an item that does not exist", func(t *testing.T) {
		t.Parallel()
		deleteItemThatDoesNotExist(t, ods)
	})
	t.Run("Multi with delete and set", func(t *testing.T) {
		//	t.Parallel()
		multiWithDeleteAndSet(t, ods)
	})

	t.Run("Multi with delete only", func(t *testing.T) {
		multiWithDeleteOnly(t, ods)
	})

	t.Run("Multi with set only", func(t *testing.T) {
		multiWithSetOnly(t, ods)
	})
}

// setGetUpdateDeleteOneItem validates setting one item, getting it, and deleting it.
func setGetUpdateDeleteOneItem(t *testing.T, ods *OracleDatabase) {
	key := randomKey()
	value := &fakeItem{Color: "yellow"}

	setItem(t, ods, key, value, nil)

	getResponse, outputObject := getItem(t, ods, key)
	assert.Equal(t, value, outputObject)

	newValue := &fakeItem{Color: "green"}
	setItem(t, ods, key, newValue, getResponse.ETag)
	getResponse, outputObject = getItem(t, ods, key)

	assert.Equal(t, newValue, outputObject)

	deleteItem(t, ods, key, getResponse.ETag)
}

// testCreateTable tests the ability to create the state table.
func testCreateTable(t *testing.T, dba *oracleDatabaseAccess) {
	tableName := "test_state"

	// Drop the table if it already exists.
	exists, err := tableExists(dba.db, tableName)
	require.NoError(t, err)
	if exists {
		dropTable(t, dba.db, tableName)
	}

	// Create the state table and test for its existence.
	err = dba.ensureStateTable(tableName)
	require.NoError(t, err)
	exists, err = tableExists(dba.db, tableName)
	require.NoError(t, err)
	assert.True(t, exists)

	// Drop the state table.
	dropTable(t, dba.db, tableName)
}

func dropTable(t *testing.T, db *sql.DB, tableName string) {
	_, err := db.Exec(fmt.Sprintf("DROP TABLE %s", tableName))
	require.NoError(t, err)
}

func deleteItemThatDoesNotExist(t *testing.T, ods *OracleDatabase) {
	// Delete the item with a key not in the store.
	deleteReq := &state.DeleteRequest{
		Key: randomKey(),
	}
	err := ods.Delete(context.Background(), deleteReq)
	require.NoError(t, err)
}

func multiWithSetOnly(t *testing.T, ods *OracleDatabase) {
	var operations []state.TransactionalStateOperation
	var setRequests []state.SetRequest
	for i := 0; i < 3; i++ {
		req := state.SetRequest{
			Key:   randomKey(),
			Value: randomJSON(),
		}
		setRequests = append(setRequests, req)
		operations = append(operations, state.TransactionalStateOperation{
			Operation: state.Upsert,
			Request:   req,
		})
	}

	err := ods.Multi(context.Background(), &state.TransactionalStateRequest{
		Operations: operations,
	})
	require.NoError(t, err)

	for _, set := range setRequests {
		assert.True(t, storeItemExists(t, set.Key))
		deleteItem(t, ods, set.Key, nil)
	}
}

func multiWithDeleteOnly(t *testing.T, ods *OracleDatabase) {
	var operations []state.TransactionalStateOperation
	var deleteRequests []state.DeleteRequest
	for i := 0; i < 3; i++ {
		req := state.DeleteRequest{Key: randomKey()}

		// Add the item to the database.
		setItem(t, ods, req.Key, randomJSON(), nil) // Add the item to the database.

		// Add the item to a slice of delete requests.
		deleteRequests = append(deleteRequests, req)

		// Add the item to the multi transaction request.
		operations = append(operations, state.TransactionalStateOperation{
			Operation: state.Delete,
			Request:   req,
		})
	}

	err := ods.Multi(context.Background(), &state.TransactionalStateRequest{
		Operations: operations,
	})
	require.NoError(t, err)

	for _, delete := range deleteRequests {
		assert.False(t, storeItemExists(t, delete.Key))
	}
}

func multiWithDeleteAndSet(t *testing.T, ods *OracleDatabase) {
	var operations []state.TransactionalStateOperation
	var deleteRequests []state.DeleteRequest
	for i := 0; i < 3; i++ {
		req := state.DeleteRequest{Key: randomKey()}

		// Add the item to the database.
		setItem(t, ods, req.Key, randomJSON(), nil) // Add the item to the database.

		// Add the item to a slice of delete requests.
		deleteRequests = append(deleteRequests, req)

		// Add the item to the multi transaction request.
		operations = append(operations, state.TransactionalStateOperation{
			Operation: state.Delete,
			Request:   req,
		})
	}

	// Create the set requests.
	var setRequests []state.SetRequest
	for i := 0; i < 3; i++ {
		req := state.SetRequest{
			Key:   randomKey(),
			Value: randomJSON(),
		}
		setRequests = append(setRequests, req)
		operations = append(operations, state.TransactionalStateOperation{
			Operation: state.Upsert,
			Request:   req,
		})
	}

	err := ods.Multi(context.Background(), &state.TransactionalStateRequest{
		Operations: operations,
	})
	require.NoError(t, err)

	for _, delete := range deleteRequests {
		assert.False(t, storeItemExists(t, delete.Key))
	}

	for _, set := range setRequests {
		assert.True(t, storeItemExists(t, set.Key))
		deleteItem(t, ods, set.Key, nil)
	}
}

func deleteWithInvalidEtagFails(t *testing.T, ods *OracleDatabase) {
	// Create new item.
	key := randomKey()
	value := &fakeItem{Color: "mauvebrown"}
	setItem(t, ods, key, value, nil)

	etag := "1234"
	// Delete the item with a fake etag.
	deleteReq := &state.DeleteRequest{
		Key:  key,
		ETag: &etag,
		Options: state.DeleteStateOption{
			Concurrency: state.FirstWrite,
		},
	}
	err := ods.Delete(context.Background(), deleteReq)
	assert.NotNil(t, err, "Deleting an item with the wrong etag while enforcing FirstWrite policy should fail")
}

func deleteWithNoKeyFails(t *testing.T, ods *OracleDatabase) {
	deleteReq := &state.DeleteRequest{
		Key: "",
	}
	err := ods.Delete(context.Background(), deleteReq)
	assert.NotNil(t, err)
}

// newItemWithEtagFails creates a new item and also supplies a non existent ETag and requests FirstWrite, which is invalid - expect failure.
func newItemWithEtagFails(t *testing.T, ods *OracleDatabase) {
	value := &fakeItem{Color: "teal"}
	invalidEtag := "12345"

	setReq := &state.SetRequest{
		Key:   randomKey(),
		ETag:  &invalidEtag,
		Value: value,
		Options: state.SetStateOption{
			Concurrency: state.FirstWrite,
		},
	}

	err := ods.Set(context.Background(), setReq)
	assert.NotNil(t, err)
}

func updateWithOldEtagFails(t *testing.T, ods *OracleDatabase) {
	// Create and retrieve new item.
	key := randomKey()
	value := &fakeItem{Color: "gray"}
	setItem(t, ods, key, value, nil)
	getResponse, _ := getItem(t, ods, key)
	assert.NotNil(t, getResponse.ETag)
	originalEtag := getResponse.ETag

	// Change the value and get the updated etag.
	newValue := &fakeItem{Color: "silver"}
	setItem(t, ods, key, newValue, originalEtag)
	_, updatedItem := getItem(t, ods, key)
	assert.Equal(t, newValue, updatedItem)
	getResponse, _ = getItem(t, ods, key)
	assert.NotNil(t, getResponse.ETag)
	// Update again with the original etag - expect update failure.
	newValue = &fakeItem{Color: "maroon"}
	setReq := &state.SetRequest{
		Key:   key,
		ETag:  originalEtag,
		Value: newValue,
		Options: state.SetStateOption{
			Concurrency: state.FirstWrite,
		},
	}
	err := ods.Set(context.Background(), setReq)
	assert.NotNil(t, err)
}

func updateAndDeleteWithEtagSucceeds(t *testing.T, ods *OracleDatabase) {
	// Create and retrieve new item.
	key := randomKey()
	value := &fakeItem{Color: "hazel"}
	setItem(t, ods, key, value, nil)
	getResponse, _ := getItem(t, ods, key)
	assert.NotNil(t, getResponse.ETag)

	// Change the value and compare.
	value.Color = "purple"
	setReq := &state.SetRequest{
		Key:   key,
		ETag:  getResponse.ETag,
		Value: value,
		Options: state.SetStateOption{
			Concurrency: state.FirstWrite,
		},
	}
	err := ods.Set(context.Background(), setReq)
	require.NoError(t, err, "Setting the item should be successful")
	updateResponse, updatedItem := getItem(t, ods, key)
	assert.Equal(t, value, updatedItem)

	// ETag should change when item is updated..
	assert.NotEqual(t, getResponse.ETag, updateResponse.ETag)

	// Delete.
	deleteReq := &state.DeleteRequest{
		Key:  key,
		ETag: updateResponse.ETag,
		Options: state.DeleteStateOption{
			Concurrency: state.FirstWrite,
		},
	}
	err = ods.Delete(context.Background(), deleteReq)
	require.NoError(t, err, "Deleting an item with the right etag while enforcing FirstWrite policy should succeed")

	// Item is not in the data store.
	assert.False(t, storeItemExists(t, key))
}

func updateAndDeleteWithWrongEtagAndNoFirstWriteSucceeds(t *testing.T, ods *OracleDatabase) {
	// Create and retrieve new item.
	key := randomKey()
	value := &fakeItem{Color: "hazel"}
	setItem(t, ods, key, value, nil)
	getResponse, _ := getItem(t, ods, key)
	assert.NotNil(t, getResponse.ETag)

	// Change the value and compare.
	value.Color = "purple"
	someInvalidEtag := "1234581736145"
	setReq := &state.SetRequest{
		Key:   key,
		ETag:  &someInvalidEtag,
		Value: value,
		Options: state.SetStateOption{
			Concurrency: state.LastWrite,
		},
	}
	err := ods.Set(context.Background(), setReq)
	require.NoError(t, err, "Setting the item should be successful")
	_, updatedItem := getItem(t, ods, key)
	assert.Equal(t, value, updatedItem)

	// Delete.
	deleteReq := &state.DeleteRequest{
		Key:  key,
		ETag: &someInvalidEtag,
		Options: state.DeleteStateOption{
			Concurrency: state.LastWrite,
		},
	}
	err = ods.Delete(context.Background(), deleteReq)
	require.NoError(t, err, "Deleting an item with the wrong etag but not enforcing FirstWrite policy should succeed")

	// Item is not in the data store.
	assert.False(t, storeItemExists(t, key))
}

// getItemThatDoesNotExist validates the behavior of retrieving an item that does not exist.
func getItemThatDoesNotExist(t *testing.T, ods *OracleDatabase) {
	key := randomKey()
	response, outputObject := getItem(t, ods, key)
	assert.Nil(t, response.Data)

	assert.Equal(t, "", outputObject.Color)
}

// getItemWithNoKey validates that attempting a Get operation without providing a key will return an error.
func getItemWithNoKey(t *testing.T, ods *OracleDatabase) {
	getReq := &state.GetRequest{
		Key: "",
	}

	response, getErr := ods.Get(context.Background(), getReq)
	assert.NotNil(t, getErr)
	assert.Nil(t, response)
}

// setUpdatesTheUpdatedateField proves that the updateddate is set for an update, and not set upon insert.
func setUpdatesTheUpdatedateField(t *testing.T, ods *OracleDatabase) {
	key := randomKey()
	value := &fakeItem{Color: "orange"}
	setItem(t, ods, key, value, nil)
	connectionString := getConnectionString()
	if getWalletLocation() != "" {
		connectionString += "?TRACE FILE=trace.log&SSL=enable&SSL Verify=false&WALLET=" + url.QueryEscape(getWalletLocation())
	}
	db, err := sql.Open("oracle", connectionString)
	require.NoError(t, err)
	defer db.Close()

	// insertdate should have a value and updatedate should be nil.
	_, insertdate, updatedate := getRowData(t, key)
	assert.NotNil(t, insertdate)
	assert.Equal(t, "", updatedate.String)

	// insertdate should not change, updatedate should have a value.
	value = &fakeItem{Color: "aqua"}
	setItem(t, ods, key, value, nil)
	_, newinsertdate, updatedate := getRowData(t, key)
	assert.Equal(t, insertdate, newinsertdate) // The insertdate should not change.
	assert.NotEqual(t, "", updatedate.String)

	deleteItem(t, ods, key, nil)
}

// setTTLUpdatesExpiry proves that the expirydate is set when a TTL is passed for a key.
func setTTLUpdatesExpiry(t *testing.T, ods *OracleDatabase) {
	key := randomKey()
	value := &fakeItem{Color: "darkgray"}
	setOptions := state.SetStateOption{}
	setReq := &state.SetRequest{
		Key:     key,
		ETag:    nil,
		Value:   value,
		Options: setOptions,
		Metadata: map[string]string{
			"ttlInSeconds": "1000",
		},
	}

	err := ods.Set(context.Background(), setReq)
	require.NoError(t, err)
	connectionString := getConnectionString()
	if getWalletLocation() != "" {
		connectionString += "?TRACE FILE=trace.log&SSL=enable&SSL Verify=false&WALLET=" + url.QueryEscape(getWalletLocation())
	}
	db, err := sql.Open("oracle", connectionString)
	require.NoError(t, err)
	defer db.Close()

	// expirationTime should be set (to a date in the future).
	_, _, expirationTime := getTimesForRow(t, key)

	assert.NotNil(t, expirationTime)
	assert.True(t, expirationTime.Valid, "Expiration Time should have a value after set with TTL value")
	deleteItem(t, ods, key, nil)
}

// setNoTTLUpdatesExpiry proves that the expirydate is reset when a state element with expiration time (TTL) loses TTL upon second set without TTL.
func setNoTTLUpdatesExpiry(t *testing.T, ods *OracleDatabase) {
	key := randomKey()
	value := &fakeItem{Color: "darkorange"}
	setOptions := state.SetStateOption{}
	setReq := &state.SetRequest{
		Key:     key,
		ETag:    nil,
		Value:   value,
		Options: setOptions,
		Metadata: map[string]string{
			"ttlInSeconds": "1000",
		},
	}
	err := ods.Set(context.Background(), setReq)
	require.NoError(t, err)
	delete(setReq.Metadata, "ttlInSeconds")
	err = ods.Set(context.Background(), setReq)
	require.NoError(t, err)
	connectionString := getConnectionString()
	if getWalletLocation() != "" {
		connectionString += "?TRACE FILE=trace.log&SSL=enable&SSL Verify=false&WALLET=" + url.QueryEscape(getWalletLocation())
	}
	db, err := sql.Open("oracle", connectionString)
	require.NoError(t, err)
	defer db.Close()

	// expirationTime should not be set.
	_, _, expirationTime := getTimesForRow(t, key)

	assert.True(t, !expirationTime.Valid, "Expiration Time should not have a value after first being set with TTL value and then being set without TTL value")
	deleteItem(t, ods, key, nil)
}

// expiredStateCannotBeRead proves that an expired state element can not be read.
func expiredStateCannotBeRead(t *testing.T, ods *OracleDatabase) {
	key := randomKey()
	value := &fakeItem{Color: "darkgray"}
	setOptions := state.SetStateOption{}
	setReq := &state.SetRequest{
		Key:     key,
		ETag:    nil,
		Value:   value,
		Options: setOptions,
		Metadata: map[string]string{
			"ttlInSeconds": "1",
		},
	}
	err := ods.Set(context.Background(), setReq)
	require.NoError(t, err)

	time.Sleep(time.Second * time.Duration(2))
	getResponse, err := ods.Get(context.Background(), &state.GetRequest{Key: key})
	assert.Equal(t, &state.GetResponse{}, getResponse, "Response must be empty")
	assert.NoError(t, err, "Expired element must not be treated as error")

	deleteItem(t, ods, key, nil)
}

// unexpiredStateCanBeRead proves that a state element with TTL - but no yet expired - can be read.
func unexpiredStateCanBeRead(t *testing.T, ods *OracleDatabase) {
	key := randomKey()
	value := &fakeItem{Color: "dark white"}
	setOptions := state.SetStateOption{}
	setReq := &state.SetRequest{
		Key:     key,
		ETag:    nil,
		Value:   value,
		Options: setOptions,
		Metadata: map[string]string{
			"ttlInSeconds": "10000",
		},
	}
	err := ods.Set(context.Background(), setReq)
	require.NoError(t, err)
	_, getValue := getItem(t, ods, key)
	assert.Equal(t, value.Color, getValue.Color, "Response must be as set")
	assert.NoError(t, err, "Unexpired element with future expiration time must not be treated as error")

	deleteItem(t, ods, key, nil)
}

func setItemWithNoKey(t *testing.T, ods *OracleDatabase) {
	setReq := &state.SetRequest{
		Key: "",
	}

	err := ods.Set(context.Background(), setReq)
	assert.Error(t, err)
}

func testSetItemWithInvalidTTL(t *testing.T, ods *OracleDatabase) {
	setReq := &state.SetRequest{
		Key:   randomKey(),
		Value: &fakeItem{Color: "oceanblue"},
		Metadata: (map[string]string{
			"ttlInSeconds": "XX",
		}),
	}
	err := ods.Set(context.Background(), setReq)
	assert.Error(t, err, "Setting a value with a proper key and a incorrect TTL value should be produce an error")
}

func testSetItemWithNegativeTTL(t *testing.T, ods *OracleDatabase) {
	setReq := &state.SetRequest{
		Key:   randomKey(),
		Value: &fakeItem{Color: "oceanblue"},
		Metadata: (map[string]string{
			"ttlInSeconds": "-10",
		}),
	}
	err := ods.Set(context.Background(), setReq)
	assert.NotNil(t, err, "Setting a value with a proper key and a negative (other than -1) TTL value should be produce an error")
}

// Tests valid bulk sets and deletes.
func testBulkSetAndBulkDelete(t *testing.T, ods *OracleDatabase) {
	setReq := []state.SetRequest{
		{
			Key:   randomKey(),
			Value: &fakeItem{Color: "oceanblue"},
		},
		{
			Key:   randomKey(),
			Value: &fakeItem{Color: "livingwhite"},
		},
	}

	err := ods.BulkSet(context.Background(), setReq)
	require.NoError(t, err)
	assert.True(t, storeItemExists(t, setReq[0].Key))
	assert.True(t, storeItemExists(t, setReq[1].Key))

	deleteReq := []state.DeleteRequest{
		{
			Key: setReq[0].Key,
		},
		{
			Key: setReq[1].Key,
		},
	}

	err = ods.BulkDelete(context.Background(), deleteReq)
	require.NoError(t, err)
	assert.False(t, storeItemExists(t, setReq[0].Key))
	assert.False(t, storeItemExists(t, setReq[1].Key))
}

// testInitConfiguration tests valid and invalid config settings.
func testInitConfiguration(t *testing.T) {
	logger := logger.NewLogger("test")
	tests := []struct {
		name        string
		props       map[string]string
		expectedErr string
	}{
		{
			name:        "Empty",
			props:       map[string]string{},
			expectedErr: errMissingConnectionString,
		},
		{
			name:        "Valid connection string",
			props:       map[string]string{connectionStringKey: getConnectionString(), oracleWalletLocationKey: getWalletLocation()},
			expectedErr: "",
		},
	}

	for _, tt := range tests {
		t.Run(tt.name, func(t *testing.T) {
			p := NewOracleDatabaseStateStore(logger).(*OracleDatabase)
			defer p.Close()

			metadata := state.Metadata{
				Base: metadata.Base{Properties: tt.props},
			}

			err := p.Init(context.Background(), metadata)
			if tt.expectedErr == "" {
				require.NoError(t, err)
			} else {
				assert.NotNil(t, err)
				assert.Equal(t, err.Error(), tt.expectedErr)
			}
		})
	}
}

func getConnectionString() string {
	return os.Getenv(connectionStringEnvKey)
}

func getWalletLocation() string {
	return os.Getenv(oracleWalletLocationEnvKey)
}

func setItem(t *testing.T, ods *OracleDatabase, key string, value interface{}, etag *string) {
	setOptions := state.SetStateOption{}
	if etag != nil {
		setOptions.Concurrency = state.FirstWrite
	}

	setReq := &state.SetRequest{
		Key:     key,
		ETag:    etag,
		Value:   value,
		Options: setOptions,
	}

	err := ods.Set(context.Background(), setReq)
	require.NoError(t, err)
	itemExists := storeItemExists(t, key)
	assert.True(t, itemExists, "Item should exist after set has been executed ")
}

func getItem(t *testing.T, ods *OracleDatabase, key string) (*state.GetResponse, *fakeItem) {
	getReq := &state.GetRequest{
		Key:     key,
		Options: state.GetStateOption{},
	}

	response, getErr := ods.Get(context.Background(), getReq)
	require.NoError(t, getErr)
	assert.NotNil(t, response)
	outputObject := &fakeItem{}
	_ = json.Unmarshal(response.Data, outputObject)

	return response, outputObject
}

func deleteItem(t *testing.T, ods *OracleDatabase, key string, etag *string) {
	deleteReq := &state.DeleteRequest{
		Key:     key,
		ETag:    etag,
		Options: state.DeleteStateOption{},
	}

	deleteErr := ods.Delete(context.Background(), deleteReq)
	require.NoError(t, deleteErr)
	assert.False(t, storeItemExists(t, key), "item should no longer exist after delete has been performed")
}

func storeItemExists(t *testing.T, key string) bool {
	connectionString := getConnectionString()
	if getWalletLocation() != "" {
		connectionString += "?TRACE FILE=trace.log&SSL=enable&SSL Verify=false&WALLET=" + url.QueryEscape(getWalletLocation())
	}
	db, err := sql.Open("oracle", connectionString)
	require.NoError(t, err)
	defer db.Close()
	var rowCount int32
<<<<<<< HEAD
	statement := `SELECT count(key) FROM state WHERE key = :key`
=======
	statement := fmt.Sprintf(`SELECT count(key) FROM %s WHERE key = :key`, defaultTableName)
>>>>>>> a0041cd5
	err = db.QueryRow(statement, key).Scan(&rowCount)
	require.NoError(t, err)
	exists := rowCount > 0
	return exists
}

func getRowData(t *testing.T, key string) (returnValue string, insertdate sql.NullString, updatedate sql.NullString) {
	connectionString := getConnectionString()
	if getWalletLocation() != "" {
		connectionString += "?TRACE FILE=trace.log&SSL=enable&SSL Verify=false&WALLET=" + url.QueryEscape(getWalletLocation())
	}
	db, err := sql.Open("oracle", connectionString)
	require.NoError(t, err)
	defer db.Close()
<<<<<<< HEAD
	err = db.QueryRow("SELECT value, creation_time, update_time FROM state WHERE key = :key", key).Scan(&returnValue, &insertdate, &updatedate)
	require.NoError(t, err)
=======
	err = db.QueryRow(fmt.Sprintf("SELECT value, creation_time, update_time FROM %s WHERE key = :key", defaultTableName), key).Scan(&returnValue, &insertdate, &updatedate)
	assert.Nil(t, err)
>>>>>>> a0041cd5

	return returnValue, insertdate, updatedate
}

func getTimesForRow(t *testing.T, key string) (insertdate sql.NullString, updatedate sql.NullString, expirationtime sql.NullString) {
	connectionString := getConnectionString()
	if getWalletLocation() != "" {
		connectionString += "?TRACE FILE=trace.log&SSL=enable&SSL Verify=false&WALLET=" + url.QueryEscape(getWalletLocation())
	}
	db, err := sql.Open("oracle", connectionString)
	require.NoError(t, err)
	defer db.Close()
<<<<<<< HEAD
	err = db.QueryRow("SELECT creation_time, update_time, expiration_time FROM state WHERE key = :key", key).Scan(&insertdate, &updatedate, &expirationtime)
	require.NoError(t, err)
=======
	err = db.QueryRow(fmt.Sprintf("SELECT creation_time, update_time, expiration_time FROM %s WHERE key = :key", defaultTableName), key).Scan(&insertdate, &updatedate, &expirationtime)
	assert.Nil(t, err)
>>>>>>> a0041cd5

	return insertdate, updatedate, expirationtime
}

func randomKey() string {
	return uuid.New().String()
}

func randomJSON() *fakeItem {
	return &fakeItem{Color: randomKey()}
}<|MERGE_RESOLUTION|>--- conflicted
+++ resolved
@@ -818,11 +818,7 @@
 	require.NoError(t, err)
 	defer db.Close()
 	var rowCount int32
-<<<<<<< HEAD
-	statement := `SELECT count(key) FROM state WHERE key = :key`
-=======
 	statement := fmt.Sprintf(`SELECT count(key) FROM %s WHERE key = :key`, defaultTableName)
->>>>>>> a0041cd5
 	err = db.QueryRow(statement, key).Scan(&rowCount)
 	require.NoError(t, err)
 	exists := rowCount > 0
@@ -837,13 +833,8 @@
 	db, err := sql.Open("oracle", connectionString)
 	require.NoError(t, err)
 	defer db.Close()
-<<<<<<< HEAD
-	err = db.QueryRow("SELECT value, creation_time, update_time FROM state WHERE key = :key", key).Scan(&returnValue, &insertdate, &updatedate)
-	require.NoError(t, err)
-=======
 	err = db.QueryRow(fmt.Sprintf("SELECT value, creation_time, update_time FROM %s WHERE key = :key", defaultTableName), key).Scan(&returnValue, &insertdate, &updatedate)
-	assert.Nil(t, err)
->>>>>>> a0041cd5
+	require.NoError(t, err)
 
 	return returnValue, insertdate, updatedate
 }
@@ -856,13 +847,8 @@
 	db, err := sql.Open("oracle", connectionString)
 	require.NoError(t, err)
 	defer db.Close()
-<<<<<<< HEAD
-	err = db.QueryRow("SELECT creation_time, update_time, expiration_time FROM state WHERE key = :key", key).Scan(&insertdate, &updatedate, &expirationtime)
-	require.NoError(t, err)
-=======
 	err = db.QueryRow(fmt.Sprintf("SELECT creation_time, update_time, expiration_time FROM %s WHERE key = :key", defaultTableName), key).Scan(&insertdate, &updatedate, &expirationtime)
-	assert.Nil(t, err)
->>>>>>> a0041cd5
+	require.NoError(t, err)
 
 	return insertdate, updatedate, expirationtime
 }
