/*
Copyright 2021 The Dapr Authors
Licensed under the Apache License, Version 2.0 (the "License");
you may not use this file except in compliance with the License.
You may obtain a copy of the License at
    http://www.apache.org/licenses/LICENSE-2.0
Unless required by applicable law or agreed to in writing, software
distributed under the License is distributed on an "AS IS" BASIS,
WITHOUT WARRANTIES OR CONDITIONS OF ANY KIND, either express or implied.
See the License for the specific language governing permissions and
limitations under the License.
*/

package pulsar

type pulsarMetadata struct {
<<<<<<< HEAD
	Host            string `json:"host"`
	ConsumerID      string `json:"consumerID"`
	EnableTLS       bool   `json:"enableTLS"`
	DisableBatching bool   `json:"disableBatching"`
	Tenant          string `json:"tenant"`
	Namespace       string `json:"namespace"`
	Persistent      bool   `json:"persistent"`
=======
	Host       string `json:"host"`
	ConsumerID string `json:"consumerID"`
	EnableTLS  bool   `json:"enableTLS"`
	Tenant     string `json:"tenant"`
	Namespace  string `json:"namespace"`
	Persistent bool   `json:"persistent"`
	Token      string `json:"token"`
>>>>>>> 6e4139c7
}<|MERGE_RESOLUTION|>--- conflicted
+++ resolved
@@ -14,7 +14,6 @@
 package pulsar
 
 type pulsarMetadata struct {
-<<<<<<< HEAD
 	Host            string `json:"host"`
 	ConsumerID      string `json:"consumerID"`
 	EnableTLS       bool   `json:"enableTLS"`
@@ -22,13 +21,5 @@
 	Tenant          string `json:"tenant"`
 	Namespace       string `json:"namespace"`
 	Persistent      bool   `json:"persistent"`
-=======
-	Host       string `json:"host"`
-	ConsumerID string `json:"consumerID"`
-	EnableTLS  bool   `json:"enableTLS"`
-	Tenant     string `json:"tenant"`
-	Namespace  string `json:"namespace"`
-	Persistent bool   `json:"persistent"`
-	Token      string `json:"token"`
->>>>>>> 6e4139c7
+	Token           string `json:"token"`
 }