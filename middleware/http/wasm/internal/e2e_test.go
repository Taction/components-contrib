--- conflicted
+++ resolved
@@ -161,19 +161,12 @@
 				wasmPath := path.Join(t.TempDir(), "guest.wasm")
 				require.NoError(t, os.WriteFile(wasmPath, tc.guest, 0o600))
 
-<<<<<<< HEAD
-			meta := metadata.Base{Properties: map[string]string{"url": "file://" + wasmPath}}
-			if len(tc.property) > 0 {
-				for k, v := range tc.property {
-					meta.Properties[k] = v
-				}
-			}
-			handlerFn, err := wasm.NewMiddleware(l).GetHandler(context.Background(), middleware.Metadata{Base: meta})
-			require.NoError(t, err)
-			handler := handlerFn(http.HandlerFunc(func(w http.ResponseWriter, r *http.Request) {}))
-			tc.test(t, handler, &buf)
-=======
 				meta := metadata.Base{Properties: map[string]string{"url": "file://" + wasmPath}}
+				if len(tc.property) > 0 {
+					for k, v := range tc.property {
+						meta.Properties[k] = v
+					}
+				}
 				handlerFn, err := wasm.NewMiddleware(l).GetHandler(context.Background(), middleware.Metadata{Base: meta})
 				require.NoError(t, err)
 				handler := handlerFn(http.HandlerFunc(func(w http.ResponseWriter, r *http.Request) {}))
@@ -223,7 +216,6 @@
 					tc.test(t, handler, &buf)
 				})
 			}
->>>>>>> 387c238b
 		})
 	}
 }